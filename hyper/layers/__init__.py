from . import generators
from . import module
from . import linear

<<<<<<< HEAD
=======

>>>>>>> 68c71a6c
# import most common layers
from .linear import Linear
from .conv import Conv2d
from .module import SequentialModule, Flatten, Activation<|MERGE_RESOLUTION|>--- conflicted
+++ resolved
@@ -1,12 +1,13 @@
 from . import generators
 from . import module
 from . import linear
+from . import conv
+from . import norm
+from . import dropout
 
-<<<<<<< HEAD
-=======
-
->>>>>>> 68c71a6c
 # import most common layers
 from .linear import Linear
 from .conv import Conv2d
-from .module import SequentialModule, Flatten, Activation+from .norm import BatchNorm1d, BatchNorm2d, BatchNorm3d
+from .dropout import Dropout
+from .module import SequentialModule, Flatten, Activation, GenModule, WrapGen, ParametersGroup